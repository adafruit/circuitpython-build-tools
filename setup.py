#!/usr/bin/env python

from setuptools import setup

setup(name='circuitpython-build-tools',
      use_scm_version=True,
      setup_requires=["setuptools_scm"],
      description='CircuitPython library build tools',
      author='Scott Shawcroft',
      author_email='scott@adafruit.com',
      url='https://www.adafruit.com/',
      packages=['circuitpython_build_tools',
                'circuitpython_build_tools.scripts'],
      package_data={'circuitpython_build_tools': ['data/mpy-cross-*']},
      zip_safe=False,
      python_requires='>=3.10',
      install_requires=['Click', 'requests', 'semver', 'tomli; python_version < "3.11"', 'platformdirs'],
      entry_points='''
        [console_scripts]
        circuitpython-build-bundles=circuitpython_build_tools.scripts.build_bundles:build_bundles
<<<<<<< HEAD
        circuitpython-munge=circuitpython_build_tools.scripts.munge:main
=======
        circuitpython-mpy-cross=circuitpython_build_tools.scripts.circuitpython_mpy_cross:main
>>>>>>> 855b939e
      '''
      )<|MERGE_RESOLUTION|>--- conflicted
+++ resolved
@@ -18,10 +18,7 @@
       entry_points='''
         [console_scripts]
         circuitpython-build-bundles=circuitpython_build_tools.scripts.build_bundles:build_bundles
-<<<<<<< HEAD
         circuitpython-munge=circuitpython_build_tools.scripts.munge:main
-=======
         circuitpython-mpy-cross=circuitpython_build_tools.scripts.circuitpython_mpy_cross:main
->>>>>>> 855b939e
       '''
       )